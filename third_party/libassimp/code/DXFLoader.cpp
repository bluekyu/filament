/*
---------------------------------------------------------------------------
Open Asset Import Library (assimp)
---------------------------------------------------------------------------

Copyright (c) 2006-2018, assimp team



All rights reserved.

Redistribution and use of this software in source and binary forms,
with or without modification, are permitted provided that the following
conditions are met:

* Redistributions of source code must retain the above
  copyright notice, this list of conditions and the
  following disclaimer.

* Redistributions in binary form must reproduce the above
  copyright notice, this list of conditions and the
  following disclaimer in the documentation and/or other
  materials provided with the distribution.

* Neither the name of the assimp team, nor the names of its
  contributors may be used to endorse or promote products
  derived from this software without specific prior
  written permission of the assimp team.

THIS SOFTWARE IS PROVIDED BY THE COPYRIGHT HOLDERS AND CONTRIBUTORS
"AS IS" AND ANY EXPRESS OR IMPLIED WARRANTIES, INCLUDING, BUT NOT
LIMITED TO, THE IMPLIED WARRANTIES OF MERCHANTABILITY AND FITNESS FOR
A PARTICULAR PURPOSE ARE DISCLAIMED. IN NO EVENT SHALL THE COPYRIGHT
OWNER OR CONTRIBUTORS BE LIABLE FOR ANY DIRECT, INDIRECT, INCIDENTAL,
SPECIAL, EXEMPLARY, OR CONSEQUENTIAL DAMAGES (INCLUDING, BUT NOT
LIMITED TO, PROCUREMENT OF SUBSTITUTE GOODS OR SERVICES; LOSS OF USE,
DATA, OR PROFITS; OR BUSINESS INTERRUPTION) HOWEVER CAUSED AND ON ANY
THEORY OF LIABILITY, WHETHER IN CONTRACT, STRICT LIABILITY, OR TORT
(INCLUDING NEGLIGENCE OR OTHERWISE) ARISING IN ANY WAY OUT OF THE USE
OF THIS SOFTWARE, EVEN IF ADVISED OF THE POSSIBILITY OF SUCH DAMAGE.
---------------------------------------------------------------------------
*/

/** @file  DXFLoader.cpp
 *  @brief Implementation of the DXF importer class
 */


#ifndef ASSIMP_BUILD_NO_DXF_IMPORTER

#include "DXFLoader.h"
#include <assimp/ParsingUtils.h>
#include "ConvertToLHProcess.h"
#include <assimp/fast_atof.h>

#include "DXFHelper.h"
#include <assimp/IOSystem.hpp>
#include <assimp/scene.h>
#include <assimp/importerdesc.h>

#include <numeric>

using namespace Assimp;

// AutoCAD Binary DXF<CR><LF><SUB><NULL>
const std::string AI_DXF_BINARY_IDENT = std::string("AutoCAD Binary DXF\r\n\x1a\0");
const size_t AI_DXF_BINARY_IDENT_LEN = 24u;

// default vertex color that all uncolored vertices will receive
const aiColor4D AI_DXF_DEFAULT_COLOR(aiColor4D(0.6f, 0.6f, 0.6f, 0.6f));

// color indices for DXF - 16 are supported, the table is
// taken directly from the DXF spec.
static aiColor4D g_aclrDxfIndexColors[] = {
    aiColor4D (0.6f, 0.6f, 0.6f, 1.0f),
    aiColor4D (1.0f, 0.0f, 0.0f, 1.0f), // red
    aiColor4D (0.0f, 1.0f, 0.0f, 1.0f), // green
    aiColor4D (0.0f, 0.0f, 1.0f, 1.0f), // blue
    aiColor4D (0.3f, 1.0f, 0.3f, 1.0f), // light green
    aiColor4D (0.3f, 0.3f, 1.0f, 1.0f), // light blue
    aiColor4D (1.0f, 0.3f, 0.3f, 1.0f), // light red
    aiColor4D (1.0f, 0.0f, 1.0f, 1.0f), // pink
    aiColor4D (1.0f, 0.6f, 0.0f, 1.0f), // orange
    aiColor4D (0.6f, 0.3f, 0.0f, 1.0f), // dark orange
    aiColor4D (1.0f, 1.0f, 0.0f, 1.0f), // yellow
    aiColor4D (0.3f, 0.3f, 0.3f, 1.0f), // dark gray
    aiColor4D (0.8f, 0.8f, 0.8f, 1.0f), // light gray
    aiColor4D (0.0f, 00.f, 0.0f, 1.0f), // black
    aiColor4D (1.0f, 1.0f, 1.0f, 1.0f), // white
    aiColor4D (0.6f, 0.0f, 1.0f, 1.0f)  // violet
};
#define AI_DXF_NUM_INDEX_COLORS (sizeof(g_aclrDxfIndexColors)/sizeof(g_aclrDxfIndexColors[0]))
#define AI_DXF_ENTITIES_MAGIC_BLOCK "$ASSIMP_ENTITIES_MAGIC"

static const int GroupCode_Name  = 2;
static const int GroupCode_XComp = 10;
static const int GroupCode_YComp = 20;
static const int GroupCode_ZComp = 30;

static const aiImporterDesc desc = {
    "Drawing Interchange Format (DXF) Importer",
    "",
    "",
    "",
    aiImporterFlags_SupportTextFlavour | aiImporterFlags_LimitedSupport,
    0,
    0,
    0,
    0,
    "dxf"
};

// ------------------------------------------------------------------------------------------------
// Constructor to be privately used by Importer
DXFImporter::DXFImporter()
: BaseImporter() {
    // empty
}

// ------------------------------------------------------------------------------------------------
// Destructor, private as well
DXFImporter::~DXFImporter() {
    // empty
}

// ------------------------------------------------------------------------------------------------
// Returns whether the class can handle the format of the given file.
<<<<<<< HEAD
bool DXFImporter::CanRead( const std::string& pFile, IOSystem* pIOHandler, bool checkSig ) const {
    const std::string& extension = GetExtension( pFile );
    if ( extension == "dxf" ) {
=======
bool DXFImporter::CanRead( const std::string& filename, IOSystem* pIOHandler, bool checkSig ) const {
    const std::string& extension = GetExtension( filename );
    if ( extension == desc.mFileExtensions ) {
>>>>>>> 4be93cbd
        return true;
    }

    if ( extension.empty() || checkSig ) {
<<<<<<< HEAD
        static const char *pTokens[] = { "SECTION", "HEADER", "ENDSEC", "BLOCKS" };
        return BaseImporter::SearchFileHeaderForToken(pIOHandler, pFile, pTokens, 4, 32 );
=======
        const char *pTokens[] = { "SECTION", "HEADER", "ENDSEC", "BLOCKS" };
        return BaseImporter::SearchFileHeaderForToken(pIOHandler, filename, pTokens, 4, 32 );
>>>>>>> 4be93cbd
    }

    return false;
}

// ------------------------------------------------------------------------------------------------
// Get a list of all supported file extensions
const aiImporterDesc* DXFImporter::GetInfo () const {
    return &desc;
}

// ------------------------------------------------------------------------------------------------
// Imports the given file into the given scene structure.
void DXFImporter::InternReadFile( const std::string& filename, aiScene* pScene, IOSystem* pIOHandler) {
    std::shared_ptr<IOStream> file = std::shared_ptr<IOStream>( pIOHandler->Open( filename) );

    // Check whether we can read the file
    if( file.get() == nullptr ) {
        throw DeadlyImportError( "Failed to open DXF file " + filename + "");
    }

    // Check whether this is a binary DXF file - we can't read binary DXF files :-(
    char buff[AI_DXF_BINARY_IDENT_LEN+1] = {0};
    file->Read(buff,AI_DXF_BINARY_IDENT_LEN,1);

    if (0 == strncmp(AI_DXF_BINARY_IDENT.c_str(),buff,AI_DXF_BINARY_IDENT_LEN)) {
        throw DeadlyImportError("DXF: Binary files are not supported at the moment");
    }

    // DXF files can grow very large, so read them via the StreamReader,
    // which will choose a suitable strategy.
    file->Seek(0,aiOrigin_SET);
    StreamReaderLE stream( file );

    DXF::LineReader reader (stream);
    DXF::FileData output;

    // now get all lines of the file and process top-level sections
    bool eof = false;
    while(!reader.End()) {

        // blocks table - these 'build blocks' are later (in ENTITIES)
        // referenced an included via INSERT statements.
        if (reader.Is(2,"BLOCKS")) {
            ParseBlocks(reader,output);
            continue;
        }

        // primary entity table
        if (reader.Is(2,"ENTITIES")) {
            ParseEntities(reader,output);
            continue;
        }

        // skip unneeded sections entirely to avoid any problems with them
        // altogether.
        else if (reader.Is(2,"CLASSES") || reader.Is(2,"TABLES")) {
            SkipSection(reader);
            continue;
        }

        else if (reader.Is(2,"HEADER")) {
            ParseHeader(reader,output);
            continue;
        }

        // comments
        else if (reader.Is(999)) {
            ASSIMP_LOG_INFO_F("DXF Comment: ", reader.Value());
        }

        // don't read past the official EOF sign
        else if (reader.Is(0,"EOF")) {
            eof = true;
            break;
        }

        ++reader;
    }
    if (!eof) {
        ASSIMP_LOG_WARN("DXF: EOF reached, but did not encounter DXF EOF marker");
    }

    ConvertMeshes(pScene,output);

    // Now rotate the whole scene by 90 degrees around the x axis to convert from AutoCAD's to Assimp's coordinate system
    pScene->mRootNode->mTransformation = aiMatrix4x4(
        1.f,0.f,0.f,0.f,
        0.f,0.f,1.f,0.f,
        0.f,-1.f,0.f,0.f,
        0.f,0.f,0.f,1.f) * pScene->mRootNode->mTransformation;
}

// ------------------------------------------------------------------------------------------------
void DXFImporter::ConvertMeshes(aiScene* pScene, DXF::FileData& output) {
    // the process of resolving all the INSERT statements can grow the
    // poly-count excessively, so log the original number.
    // XXX Option to import blocks as separate nodes?
    if (!DefaultLogger::isNullLogger()) {
        unsigned int vcount = 0, icount = 0;
        for (const DXF::Block& bl : output.blocks) {
            for (std::shared_ptr<const DXF::PolyLine> pl : bl.lines) {
                vcount += static_cast<unsigned int>(pl->positions.size());
                icount += static_cast<unsigned int>(pl->counts.size());
            }
        }

        ASSIMP_LOG_DEBUG_F("DXF: Unexpanded polycount is ", icount, ", vertex count is ", vcount);
    }

    if (! output.blocks.size()  ) {
        throw DeadlyImportError("DXF: no data blocks loaded");
    }

    DXF::Block* entities( nullptr );

    // index blocks by name
    DXF::BlockMap blocks_by_name;
    for (DXF::Block& bl : output.blocks) {
        blocks_by_name[bl.name] = &bl;
        if ( !entities && bl.name == AI_DXF_ENTITIES_MAGIC_BLOCK ) {
            entities = &bl;
        }
    }

    if (!entities) {
        throw DeadlyImportError("DXF: no ENTITIES data block loaded");
    }

    typedef std::map<std::string, unsigned int> LayerMap;

    LayerMap layers;
    std::vector< std::vector< const DXF::PolyLine*> > corr;

    // now expand all block references in the primary ENTITIES block
    // XXX this involves heavy memory copying, consider a faster solution for future versions.
    ExpandBlockReferences(*entities,blocks_by_name);

    unsigned int cur = 0;
    for (std::shared_ptr<const DXF::PolyLine> pl : entities->lines) {
        if (pl->positions.size()) {

            std::map<std::string, unsigned int>::iterator it = layers.find(pl->layer);
            if (it == layers.end()) {
                ++pScene->mNumMeshes;

                layers[pl->layer] = cur++;

                std::vector< const DXF::PolyLine* > pv;
                pv.push_back(&*pl);

                corr.push_back(pv);
            }
            else {
                corr[(*it).second].push_back(&*pl);
            }
        }
    }

    if ( 0 == pScene->mNumMeshes) {
        throw DeadlyImportError("DXF: this file contains no 3d data");
    }

    pScene->mMeshes = new aiMesh*[ pScene->mNumMeshes ] ();

    for(const LayerMap::value_type& elem : layers){
        aiMesh* const mesh =  pScene->mMeshes[elem.second] = new aiMesh();
        mesh->mName.Set(elem.first);

        unsigned int cvert = 0,cface = 0;
        for(const DXF::PolyLine* pl : corr[elem.second]){
            // sum over all faces since we need to 'verbosify' them.
            cvert += std::accumulate(pl->counts.begin(),pl->counts.end(),0);
            cface += static_cast<unsigned int>(pl->counts.size());
        }

        aiVector3D* verts = mesh->mVertices = new aiVector3D[cvert];
        aiColor4D* colors = mesh->mColors[0] = new aiColor4D[cvert];
        aiFace* faces = mesh->mFaces = new aiFace[cface];

        mesh->mNumVertices = cvert;
        mesh->mNumFaces = cface;

        unsigned int prims = 0;
        unsigned int overall_indices = 0;
        for(const DXF::PolyLine* pl : corr[elem.second]){

            std::vector<unsigned int>::const_iterator it = pl->indices.begin();
            for(unsigned int facenumv : pl->counts) {
                aiFace& face = *faces++;
                face.mIndices = new unsigned int[face.mNumIndices = facenumv];

                for (unsigned int i = 0; i < facenumv; ++i) {
                    face.mIndices[i] = overall_indices++;

                    ai_assert(pl->positions.size() == pl->colors.size());
                    if (*it >= pl->positions.size()) {
                        throw DeadlyImportError("DXF: vertex index out of bounds");
                    }

                    *verts++ = pl->positions[*it];
                    *colors++ = pl->colors[*it++];
                }

                // set primitive flags now, this saves the extra pass in ScenePreprocessor.
                switch(face.mNumIndices) {
                    case 1:
                        prims |= aiPrimitiveType_POINT;
                        break;
                    case 2:
                        prims |= aiPrimitiveType_LINE;
                        break;
                    case 3:
                        prims |= aiPrimitiveType_TRIANGLE;
                        break;
                    default:
                        prims |= aiPrimitiveType_POLYGON;
                        break;
                }
            }
        }

        mesh->mPrimitiveTypes = prims;
        mesh->mMaterialIndex = 0;
    }

    GenerateHierarchy(pScene,output);
    GenerateMaterials(pScene,output);
}


// ------------------------------------------------------------------------------------------------
void DXFImporter::ExpandBlockReferences(DXF::Block& bl,const DXF::BlockMap& blocks_by_name) {
    for (const DXF::InsertBlock& insert : bl.insertions) {

        // first check if the referenced blocks exists ...
        const DXF::BlockMap::const_iterator it = blocks_by_name.find(insert.name);
        if (it == blocks_by_name.end()) {
            ASSIMP_LOG_ERROR_F("DXF: Failed to resolve block reference: ", insert.name,"; skipping" );
            continue;
        }

        // XXX this would be the place to implement recursive expansion if needed.
        const DXF::Block& bl_src = *(*it).second;

        for (std::shared_ptr<const DXF::PolyLine> pl_in : bl_src.lines) {
            std::shared_ptr<DXF::PolyLine> pl_out = std::shared_ptr<DXF::PolyLine>(new DXF::PolyLine(*pl_in));

            if (bl_src.base.Length() || insert.scale.x!=1.f || insert.scale.y!=1.f || insert.scale.z!=1.f || insert.angle || insert.pos.Length()) {
                // manual coordinate system transformation
                // XXX order
                aiMatrix4x4 trafo, tmp;
                aiMatrix4x4::Translation(-bl_src.base,trafo);
                trafo *= aiMatrix4x4::Scaling(insert.scale,tmp);
                trafo *= aiMatrix4x4::Translation(insert.pos,tmp);

                // XXX rotation currently ignored - I didn't find an appropriate sample model.
                if (insert.angle != 0.f) {
                    ASSIMP_LOG_WARN("DXF: BLOCK rotation not currently implemented");
                }

                for (aiVector3D& v : pl_out->positions) {
                    v *= trafo;
                }
            }

            bl.lines.push_back(pl_out);
        }
    }
}

// ------------------------------------------------------------------------------------------------
void DXFImporter::GenerateMaterials(aiScene* pScene, DXF::FileData& /*output*/) {
    // generate an almost-white default material. Reason:
    // the default vertex color is GREY, so we are
    // already at Assimp's usual default color.
    // generate a default material
    aiMaterial* pcMat = new aiMaterial();
    aiString s;
    s.Set(AI_DEFAULT_MATERIAL_NAME);
    pcMat->AddProperty(&s, AI_MATKEY_NAME);

    aiColor4D clrDiffuse(0.9f,0.9f,0.9f,1.0f);
    pcMat->AddProperty(&clrDiffuse,1,AI_MATKEY_COLOR_DIFFUSE);

    clrDiffuse = aiColor4D(1.0f,1.0f,1.0f,1.0f);
    pcMat->AddProperty(&clrDiffuse,1,AI_MATKEY_COLOR_SPECULAR);

    clrDiffuse = aiColor4D(0.05f,0.05f,0.05f,1.0f);
    pcMat->AddProperty(&clrDiffuse,1,AI_MATKEY_COLOR_AMBIENT);

    pScene->mNumMaterials = 1;
    pScene->mMaterials = new aiMaterial*[1];
    pScene->mMaterials[0] = pcMat;
}

// ------------------------------------------------------------------------------------------------
void DXFImporter::GenerateHierarchy(aiScene* pScene, DXF::FileData& /*output*/) {
    // generate the output scene graph, which is just the root node with a single child for each layer.
    pScene->mRootNode = new aiNode();
    pScene->mRootNode->mName.Set("<DXF_ROOT>");

    if (1 == pScene->mNumMeshes)    {
        pScene->mRootNode->mMeshes = new unsigned int[ pScene->mRootNode->mNumMeshes = 1 ];
        pScene->mRootNode->mMeshes[0] = 0;
    } else {
        pScene->mRootNode->mChildren = new aiNode*[ pScene->mRootNode->mNumChildren = pScene->mNumMeshes ];
        for (unsigned int m = 0; m < pScene->mRootNode->mNumChildren;++m)   {
            aiNode* p = pScene->mRootNode->mChildren[m] = new aiNode();
            p->mName = pScene->mMeshes[m]->mName;

            p->mMeshes = new unsigned int[p->mNumMeshes = 1];
            p->mMeshes[0] = m;
            p->mParent = pScene->mRootNode;
        }
    }
}


// ------------------------------------------------------------------------------------------------
void DXFImporter::SkipSection(DXF::LineReader& reader) {
    for( ;!reader.End() && !reader.Is(0,"ENDSEC"); reader++);
}

// ------------------------------------------------------------------------------------------------
void DXFImporter::ParseHeader(DXF::LineReader& reader, DXF::FileData& ) {
    for( ;!reader.End() && !reader.Is(0,"ENDSEC"); reader++);
}

// ------------------------------------------------------------------------------------------------
void DXFImporter::ParseBlocks(DXF::LineReader& reader, DXF::FileData& output) {
    while( !reader.End() && !reader.Is(0,"ENDSEC")) {
        if (reader.Is(0,"BLOCK")) {
            ParseBlock(++reader,output);
            continue;
        }
        ++reader;
    }

    ASSIMP_LOG_DEBUG_F("DXF: got ", output.blocks.size()," entries in BLOCKS" );
}

// ------------------------------------------------------------------------------------------------
void DXFImporter::ParseBlock(DXF::LineReader& reader, DXF::FileData& output) {
    // push a new block onto the stack.
    output.blocks.push_back( DXF::Block() );
    DXF::Block& block = output.blocks.back();

    while( !reader.End() && !reader.Is(0,"ENDBLK")) {

        switch(reader.GroupCode()) {
            case GroupCode_Name:
                block.name = reader.Value();
                break;

            case GroupCode_XComp:
                block.base.x = reader.ValueAsFloat();
                break;
            case GroupCode_YComp:
                block.base.y = reader.ValueAsFloat();
                break;
            case GroupCode_ZComp:
                block.base.z = reader.ValueAsFloat();
                break;
        }

        if (reader.Is(0,"POLYLINE")) {
            ParsePolyLine(++reader,output);
            continue;
        }

        // XXX is this a valid case?
        if (reader.Is(0,"INSERT")) {
            ASSIMP_LOG_WARN("DXF: INSERT within a BLOCK not currently supported; skipping");
            for( ;!reader.End() && !reader.Is(0,"ENDBLK"); ++reader);
            break;
        }

        else if (reader.Is(0,"3DFACE") || reader.Is(0,"LINE") || reader.Is(0,"3DLINE")) {
            //http://sourceforge.net/tracker/index.php?func=detail&aid=2970566&group_id=226462&atid=1067632
            Parse3DFace(++reader, output);
            continue;
        }
        ++reader;
    }
}

// ------------------------------------------------------------------------------------------------
void DXFImporter::ParseEntities(DXF::LineReader& reader, DXF::FileData& output) {
    // Push a new block onto the stack.
    output.blocks.push_back( DXF::Block() );
    DXF::Block& block = output.blocks.back();

    block.name = AI_DXF_ENTITIES_MAGIC_BLOCK;

    while( !reader.End() && !reader.Is(0,"ENDSEC")) {
        if (reader.Is(0,"POLYLINE")) {
            ParsePolyLine(++reader,output);
            continue;
        }

        else if (reader.Is(0,"INSERT")) {
            ParseInsertion(++reader,output);
            continue;
        }

        else if (reader.Is(0,"3DFACE") || reader.Is(0,"LINE") || reader.Is(0,"3DLINE")) {
            //http://sourceforge.net/tracker/index.php?func=detail&aid=2970566&group_id=226462&atid=1067632
            Parse3DFace(++reader, output);
            continue;
        }

        ++reader;
    }

    ASSIMP_LOG_DEBUG_F( "DXF: got ", block.lines.size()," polylines and ", block.insertions.size(), 
        " inserted blocks in ENTITIES" );
}

<<<<<<< HEAD
void DXFImporter::ParseInsertion(DXF::LineReader& reader, DXF::FileData& output)
{
=======
void DXFImporter::ParseInsertion(DXF::LineReader& reader, DXF::FileData& output) {
>>>>>>> 4be93cbd
    output.blocks.back().insertions.push_back( DXF::InsertBlock() );
    DXF::InsertBlock& bl = output.blocks.back().insertions.back();

    while( !reader.End() && !reader.Is(0)) {
<<<<<<< HEAD
        switch(reader.GroupCode())
        {
=======
        switch(reader.GroupCode()) {
>>>>>>> 4be93cbd
            // name of referenced block
        case GroupCode_Name:
            bl.name = reader.Value();
            break;

            // translation
        case GroupCode_XComp:
            bl.pos.x = reader.ValueAsFloat();
            break;
        case GroupCode_YComp:
            bl.pos.y = reader.ValueAsFloat();
            break;
        case GroupCode_ZComp:
            bl.pos.z = reader.ValueAsFloat();
            break;

            // scaling
        case 41:
            bl.scale.x = reader.ValueAsFloat();
            break;
        case 42:
            bl.scale.y = reader.ValueAsFloat();
            break;
        case 43:
            bl.scale.z = reader.ValueAsFloat();
            break;

            // rotation angle
        case 50:
            bl.angle = reader.ValueAsFloat();
            break;
        }
        reader++;
    }
}

#define DXF_POLYLINE_FLAG_CLOSED        0x1
#define DXF_POLYLINE_FLAG_3D_POLYLINE   0x8
#define DXF_POLYLINE_FLAG_3D_POLYMESH   0x10
#define DXF_POLYLINE_FLAG_POLYFACEMESH  0x40

// ------------------------------------------------------------------------------------------------
void DXFImporter::ParsePolyLine(DXF::LineReader& reader, DXF::FileData& output) {
    output.blocks.back().lines.push_back( std::shared_ptr<DXF::PolyLine>( new DXF::PolyLine() ) );
    DXF::PolyLine& line = *output.blocks.back().lines.back();

    unsigned int iguess = 0, vguess = 0;
    while( !reader.End() && !reader.Is(0,"ENDSEC")) {

        if (reader.Is(0,"VERTEX")) {
            ParsePolyLineVertex(++reader,line);
            if (reader.Is(0,"SEQEND")) {
                break;
            }
            continue;
        }

        switch(reader.GroupCode())
        {
        // flags --- important that we know whether it is a
        // polyface mesh or 'just' a line.
        case 70:
            if (!line.flags)    {
                line.flags = reader.ValueAsSignedInt();
            }
            break;

        // optional number of vertices
        case 71:
            vguess = reader.ValueAsSignedInt();
            line.positions.reserve(vguess);
            break;

        // optional number of faces
        case 72:
            iguess = reader.ValueAsSignedInt();
            line.indices.reserve(iguess);
            break;

        // 8 specifies the layer on which this line is placed on
        case 8:
            line.layer = reader.Value();
            break;
        }

        reader++;
    }

    //if (!(line.flags & DXF_POLYLINE_FLAG_POLYFACEMESH))   {
    //  DefaultLogger::get()->warn((Formatter::format("DXF: polyline not currently supported: "),line.flags));
    //  output.blocks.back().lines.pop_back();
    //  return;
    //}

    if (vguess && line.positions.size() != vguess) {
        ASSIMP_LOG_WARN_F("DXF: unexpected vertex count in polymesh: ",
            line.positions.size(),", expected ", vguess );
    }

    if (line.flags & DXF_POLYLINE_FLAG_POLYFACEMESH ) {
        if (line.positions.size() < 3 || line.indices.size() < 3)   {
            ASSIMP_LOG_WARN("DXF: not enough vertices for polymesh; ignoring");
            output.blocks.back().lines.pop_back();
            return;
        }

        // if these numbers are wrong, parsing might have gone wild.
        // however, the docs state that applications are not required
        // to set the 71 and 72 fields, respectively, to valid values.
        // So just fire a warning.
        if (iguess && line.counts.size() != iguess) {
            ASSIMP_LOG_WARN_F( "DXF: unexpected face count in polymesh: ", line.counts.size(),", expected ", iguess );
        }
    }
    else if (!line.indices.size() && !line.counts.size()) {
        // a poly-line - so there are no indices yet.
        size_t guess = line.positions.size() + (line.flags & DXF_POLYLINE_FLAG_CLOSED ? 1 : 0);
        line.indices.reserve(guess);

        line.counts.reserve(guess/2);
        for (unsigned int i = 0; i < line.positions.size()/2; ++i) {
            line.indices.push_back(i*2);
            line.indices.push_back(i*2+1);
            line.counts.push_back(2);
        }

        // closed polyline?
        if (line.flags & DXF_POLYLINE_FLAG_CLOSED) {
            line.indices.push_back(static_cast<unsigned int>(line.positions.size()-1));
            line.indices.push_back(0);
            line.counts.push_back(2);
        }
    }
}

#define DXF_VERTEX_FLAG_PART_OF_POLYFACE 0x80
#define DXF_VERTEX_FLAG_HAS_POSITIONS 0x40

// ------------------------------------------------------------------------------------------------
void DXFImporter::ParsePolyLineVertex(DXF::LineReader& reader, DXF::PolyLine& line) {
    unsigned int cnti = 0, flags = 0;
    unsigned int indices[4];

    aiVector3D out;
    aiColor4D clr = AI_DXF_DEFAULT_COLOR;

    while( !reader.End() ) {

        if (reader.Is(0)) { // SEQEND or another VERTEX
            break;
        }

        switch (reader.GroupCode()) {
        case 8:
                // layer to which the vertex belongs to - assume that
                // this is always the layer the top-level poly-line
                // entity resides on as well.
                if(reader.Value() != line.layer) {
                    ASSIMP_LOG_WARN("DXF: expected vertex to be part of a poly-face but the 0x128 flag isn't set");
                }
                break;

        case 70:
                flags = reader.ValueAsUnsignedInt();
                break;

        // VERTEX COORDINATES
        case GroupCode_XComp:
            out.x = reader.ValueAsFloat();
            break;

        case GroupCode_YComp:
            out.y = reader.ValueAsFloat();
            break;

        case GroupCode_ZComp:
            out.z = reader.ValueAsFloat();
            break;

        // POLYFACE vertex indices
        case 71:
        case 72:
        case 73:
        case 74:
            if (cnti == 4) {
                ASSIMP_LOG_WARN("DXF: more than 4 indices per face not supported; ignoring");
                break;
            }
            indices[cnti++] = reader.ValueAsUnsignedInt();
            break;

        // color
        case 62:
            clr = g_aclrDxfIndexColors[reader.ValueAsUnsignedInt() % AI_DXF_NUM_INDEX_COLORS];
            break;
        };

        reader++;
    }

    if (line.flags & DXF_POLYLINE_FLAG_POLYFACEMESH && !(flags & DXF_VERTEX_FLAG_PART_OF_POLYFACE)) {
        ASSIMP_LOG_WARN("DXF: expected vertex to be part of a polyface but the 0x128 flag isn't set");
    }

    if (cnti) {
        line.counts.push_back(cnti);
        for (unsigned int i = 0; i < cnti; ++i) {
            // IMPORTANT NOTE: POLYMESH indices are ONE-BASED
            if (indices[i] == 0) {
                ASSIMP_LOG_WARN("DXF: invalid vertex index, indices are one-based.");
                --line.counts.back();
                // Workaround to fix issue 2229
                if (line.counts.back() == 0) {
                    line.counts.pop_back();
                }
                continue;
            }
            line.indices.push_back(indices[i]-1);
        }
    } else {
        line.positions.push_back(out);
        line.colors.push_back(clr);
    }
}

// ------------------------------------------------------------------------------------------------
void DXFImporter::Parse3DFace(DXF::LineReader& reader, DXF::FileData& output)
{
    // (note) this is also used for for parsing line entities, so we
    // must handle the vertex_count == 2 case as well.

    output.blocks.back().lines.push_back( std::shared_ptr<DXF::PolyLine>( new DXF::PolyLine() )  );
    DXF::PolyLine& line = *output.blocks.back().lines.back();

    aiVector3D vip[4];
    aiColor4D  clr = AI_DXF_DEFAULT_COLOR;

    bool b[4] = {false,false,false,false};
    while( !reader.End() ) {

        // next entity with a groupcode == 0 is probably already the next vertex or polymesh entity
        if (reader.GroupCode() == 0) {
            break;
        }
        switch (reader.GroupCode())
        {

        // 8 specifies the layer
        case 8:
            line.layer = reader.Value();
            break;

        // x position of the first corner
        case 10:
            vip[0].x = reader.ValueAsFloat();
            b[2] = true;
            break;

        // y position of the first corner
        case 20:
            vip[0].y = reader.ValueAsFloat();
            b[2] = true;
            break;

        // z position of the first corner
        case 30:
            vip[0].z = reader.ValueAsFloat();
            b[2] = true;
            break;

        // x position of the second corner
        case 11:
            vip[1].x = reader.ValueAsFloat();
            b[3] = true;
            break;

        // y position of the second corner
        case 21:
            vip[1].y = reader.ValueAsFloat();
            b[3] = true;
            break;

        // z position of the second corner
        case 31:
            vip[1].z = reader.ValueAsFloat();
            b[3] = true;
            break;

        // x position of the third corner
        case 12:
            vip[2].x = reader.ValueAsFloat();
            b[0] = true;
            break;

        // y position of the third corner
        case 22:
            vip[2].y = reader.ValueAsFloat();
            b[0] = true;
            break;

        // z position of the third corner
        case 32:
            vip[2].z = reader.ValueAsFloat();
            b[0] = true;
            break;

        // x position of the fourth corner
        case 13:
            vip[3].x = reader.ValueAsFloat();
            b[1] = true;
            break;

        // y position of the fourth corner
        case 23:
            vip[3].y = reader.ValueAsFloat();
            b[1] = true;
            break;

        // z position of the fourth corner
        case 33:
            vip[3].z = reader.ValueAsFloat();
            b[1] = true;
            break;

        // color
        case 62:
            clr = g_aclrDxfIndexColors[reader.ValueAsUnsignedInt() % AI_DXF_NUM_INDEX_COLORS];
            break;
        };

        ++reader;
    }

    // the fourth corner may even be identical to the third,
    // in this case we treat it as if it didn't exist.
    if (vip[3] == vip[2]) {
        b[1] = false;
    }

    // sanity checks to see if we got something meaningful
    if ((b[1] && !b[0]) || !b[2] || !b[3]) {
        ASSIMP_LOG_WARN("DXF: unexpected vertex setup in 3DFACE/LINE/FACE entity; ignoring");
        output.blocks.back().lines.pop_back();
        return;
    }

    const unsigned int cnt = (2+(b[0]?1:0)+(b[1]?1:0));
    line.counts.push_back(cnt);

    for (unsigned int i = 0; i < cnt; ++i) {
        line.indices.push_back(static_cast<unsigned int>(line.positions.size()));
        line.positions.push_back(vip[i]);
        line.colors.push_back(clr);
    }
}

#endif // !! ASSIMP_BUILD_NO_DXF_IMPORTER<|MERGE_RESOLUTION|>--- conflicted
+++ resolved
@@ -125,26 +125,15 @@
 
 // ------------------------------------------------------------------------------------------------
 // Returns whether the class can handle the format of the given file.
-<<<<<<< HEAD
-bool DXFImporter::CanRead( const std::string& pFile, IOSystem* pIOHandler, bool checkSig ) const {
-    const std::string& extension = GetExtension( pFile );
-    if ( extension == "dxf" ) {
-=======
 bool DXFImporter::CanRead( const std::string& filename, IOSystem* pIOHandler, bool checkSig ) const {
     const std::string& extension = GetExtension( filename );
     if ( extension == desc.mFileExtensions ) {
->>>>>>> 4be93cbd
         return true;
     }
 
     if ( extension.empty() || checkSig ) {
-<<<<<<< HEAD
-        static const char *pTokens[] = { "SECTION", "HEADER", "ENDSEC", "BLOCKS" };
-        return BaseImporter::SearchFileHeaderForToken(pIOHandler, pFile, pTokens, 4, 32 );
-=======
         const char *pTokens[] = { "SECTION", "HEADER", "ENDSEC", "BLOCKS" };
         return BaseImporter::SearchFileHeaderForToken(pIOHandler, filename, pTokens, 4, 32 );
->>>>>>> 4be93cbd
     }
 
     return false;
@@ -564,22 +553,12 @@
         " inserted blocks in ENTITIES" );
 }
 
-<<<<<<< HEAD
-void DXFImporter::ParseInsertion(DXF::LineReader& reader, DXF::FileData& output)
-{
-=======
 void DXFImporter::ParseInsertion(DXF::LineReader& reader, DXF::FileData& output) {
->>>>>>> 4be93cbd
     output.blocks.back().insertions.push_back( DXF::InsertBlock() );
     DXF::InsertBlock& bl = output.blocks.back().insertions.back();
 
     while( !reader.End() && !reader.Is(0)) {
-<<<<<<< HEAD
-        switch(reader.GroupCode())
-        {
-=======
         switch(reader.GroupCode()) {
->>>>>>> 4be93cbd
             // name of referenced block
         case GroupCode_Name:
             bl.name = reader.Value();
